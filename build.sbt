import com.typesafe.sbt.pgp.PgpKeys

val monixVersion = "2.3.3"

addCommandAlias("ci",      ";+clean ;+test:compile ;+doc")
addCommandAlias("release", ";+clean ;+package ;+publishSigned ;sonatypeReleaseAll")

lazy val doNotPublishArtifact = Seq(
  publishArtifact := false,
  publishArtifact in (Compile, packageDoc) := false,
  publishArtifact in (Compile, packageSrc) := false,
  publishArtifact in (Compile, packageBin) := false
)

lazy val sharedSettings = Seq(
  organization := "io.monix",
  scalaVersion := "2.12.4",
  crossScalaVersions := Seq("2.11.12", "2.12.4"),

  scalacOptions ++= Seq(
    // warnings
    "-unchecked", // able additional warnings where generated code depends on assumptions
    "-deprecation", // emit warning for usages of deprecated APIs
    "-feature", // emit warning usages of features that should be imported explicitly
    // Features enabled by default
    "-language:higherKinds",
    "-language:implicitConversions",
    "-language:experimental.macros",
    // possibly deprecated options
    "-Ywarn-dead-code",
    "-Ywarn-inaccessible",
    "-language:higherKinds",
    "-language:existentials"
  ),

  // Force building with Java 8
  initialize := {
    val required = "1.8"
    val current  = sys.props("java.specification.version")
    assert(current == required, s"Unsupported build JDK: java.specification.version $current != $required")
  },

  // Targeting Java 6, but only for Scala <= 2.11
  javacOptions ++= (CrossVersion.partialVersion(scalaVersion.value) match {
    case Some((2, majorVersion)) if majorVersion <= 11 =>
      // generates code with the Java 6 class format
      Seq("-source", "1.6", "-target", "1.6")
    case _ =>
      // For 2.12 we are targeting the Java 8 class format
      Seq.empty
  }),

  // Targeting Java 6, but only for Scala <= 2.11
  scalacOptions ++= (CrossVersion.partialVersion(scalaVersion.value) match {
    case Some((2, majorVersion)) if majorVersion <= 11 =>
      // generates code with the Java 6 class format
      Seq("-target:jvm-1.6")
    case _ =>
      // For 2.12 we are targeting the Java 8 class format
      Seq.empty
  }),

  // version specific compiler options
  scalacOptions ++= (CrossVersion.partialVersion(scalaVersion.value) match {
    case Some((2, majorVersion)) if majorVersion >= 11 =>
      Seq(
        // Turns all warnings into errors ;-)
        "-Xfatal-warnings",
        // Enables linter options
        "-Xlint:adapted-args", // warn if an argument list is modified to match the receiver
        "-Xlint:nullary-unit", // warn when nullary methods return Unit
        "-Xlint:inaccessible", // warn about inaccessible types in method signatures
        "-Xlint:nullary-override", // warn when non-nullary `def f()' overrides nullary `def f'
        "-Xlint:infer-any", // warn when a type argument is inferred to be `Any`
        "-Xlint:missing-interpolator", // a string literal appears to be missing an interpolator id
        "-Xlint:doc-detached", // a ScalaDoc comment appears to be detached from its element
        "-Xlint:private-shadow", // a private field (or class parameter) shadows a superclass field
        "-Xlint:type-parameter-shadow", // a local type parameter shadows a type already in scope
        "-Xlint:poly-implicit-overload", // parameterized overloaded implicit methods are not visible as view bounds
        "-Xlint:option-implicit", // Option.apply used implicit view
        "-Xlint:delayedinit-select", // Selecting member of DelayedInit
        "-Xlint:by-name-right-associative", // By-name parameter of right associative operator
        "-Xlint:package-object-classes", // Class or object defined in package object
        "-Xlint:unsound-match" // Pattern match may not be typesafe
      )
    case _ =>
      Seq.empty
  }),

  // For warning of unused imports
  scalacOptions += "-Ywarn-unused-import",
  scalacOptions in (Compile, console) ~= {_.filterNot("-Ywarn-unused-import" == _)},
  scalacOptions in (Test, console) ~= {_.filterNot("-Ywarn-unused-import" == _)},

  scalacOptions in doc ++=
    Opts.doc.title(s"Monix"),
  scalacOptions in doc ++=
    Opts.doc.sourceUrl(s"https://github.com/monixio/monix-kafka/tree/v${version.value}€{FILE_PATH}.scala"),
  scalacOptions in doc ++=
    Seq("-doc-root-content", file("docs/rootdoc.txt").getAbsolutePath),
  scalacOptions in doc ++=
    Opts.doc.version(s"${version.value}"),

  // ScalaDoc settings
  autoAPIMappings := true,
  scalacOptions in ThisBuild ++= Seq(
    // Note, this is used by the doc-source-url feature to determine the
    // relative path of a given source file. If it's not a prefix of a the
    // absolute path of the source file, the absolute path of that file
    // will be put into the FILE_SOURCE variable, which is
    // definitely not what we want.
    "-sourcepath", file(".").getAbsolutePath.replaceAll("[.]$", "")
  ),

  parallelExecution in Test := false,
  parallelExecution in IntegrationTest := false,
  testForkedParallel in Test := false,
  testForkedParallel in IntegrationTest := false,
  concurrentRestrictions in Global += Tags.limit(Tags.Test, 1),

  headerLicense := Some(HeaderLicense.Custom(
    """|Copyright (c) 2014-2018 by The Monix Project Developers.
       |
       |Licensed under the Apache License, Version 2.0 (the "License");
       |you may not use this file except in compliance with the License.
       |You may obtain a copy of the License at
       |
       |    http://www.apache.org/licenses/LICENSE-2.0
       |
       |Unless required by applicable law or agreed to in writing, software
       |distributed under the License is distributed on an "AS IS" BASIS,
       |WITHOUT WARRANTIES OR CONDITIONS OF ANY KIND, either express or implied.
       |See the License for the specific language governing permissions and
       |limitations under the License."""
    .stripMargin)),

  // -- Settings meant for deployment on oss.sonatype.org

  useGpg := true,
  useGpgAgent := true,
  usePgpKeyHex("2673B174C4071B0E"),

  publishMavenStyle := true,
  
  publishTo := {
    val nexus = "https://oss.sonatype.org/"
    if (isSnapshot.value)
      Some("snapshots" at nexus + "content/repositories/snapshots")
    else
      Some("releases"  at nexus + "service/local/staging/deploy/maven2")
  },

  publishArtifact in Test := false,
  pomIncludeRepository := { _ => false }, // removes optional dependencies

  pomExtra :=
    <url>https://github.com/monixio/monix-kafka/</url>
    <licenses>
      <license>
        <name>Apache License, Version 2.0</name>
        <url>https://www.apache.org/licenses/LICENSE-2.0</url>
        <distribution>repo</distribution>
      </license>
    </licenses>
    <scm>
      <url>git@github.com:monixio/monix-kafka.git</url>
      <connection>scm:git:git@github.com:monixio/monix-kafka.git</connection>
    </scm>
    <developers>
      <developer>
        <id>alexelcu</id>
        <name>Alexandru Nedelcu</name>
        <url>https://alexn.org/</url>
      </developer>
    </developers>
)

def mimaSettings(projectName: String) = Seq(
  mimaPreviousArtifacts := Set("io.monix" %% projectName % "0.14")
)

lazy val commonDependencies = Seq(
  resolvers ++= Seq(
    "Typesafe Releases" at "http://repo.typesafe.com/typesafe/releases",
    Resolver.sonatypeRepo("releases")
  ),

  libraryDependencies ++= Seq(
    "io.monix" %% "monix-reactive" % monixVersion,
    "com.typesafe.scala-logging" %% "scala-logging" % "3.7.2",
    "com.typesafe" % "config" % "1.3.2",
    "org.slf4j" % "log4j-over-slf4j" % "1.7.21",
    // For testing ...
    "ch.qos.logback" % "logback-classic" % "1.1.3" % "test",
    "org.scalatest" %% "scalatest" % "3.0.3" % "test"
  )
)

lazy val monixKafka = project.in(file("."))
  .settings(sharedSettings)
  .settings(doNotPublishArtifact)
<<<<<<< HEAD
  .aggregate(kafka1x, kafka11, kafka10, kafka9, kafka8)

lazy val kafka1x = project.in(file("kafka-1.0.x"))
  .enablePlugins(CrossPerProjectPlugin)
  .settings(sharedSettings)
  .settings(commonDependencies)
  .settings(
    name := "monix-kafka-1x",
    scalaVersion := "2.12.4",
    crossScalaVersions := Seq("2.11.11", "2.12.4"),
    libraryDependencies ++= Seq(
      "org.apache.kafka" %  "kafka-clients" % "1.0.0" exclude("org.slf4j","slf4j-log4j12") exclude("log4j", "log4j")
    )
  )
=======
  .aggregate(kafka11, kafka10, kafka9)
>>>>>>> 34e3556c

lazy val kafka11 = project.in(file("kafka-0.11.x"))
  .settings(sharedSettings)
  .settings(commonDependencies)
  .settings(
    name := "monix-kafka-11",
<<<<<<< HEAD
    scalaVersion := "2.12.4",
    crossScalaVersions := Seq("2.11.11", "2.12.4"),
=======
>>>>>>> 34e3556c
    libraryDependencies ++= Seq(
      "org.apache.kafka" %  "kafka-clients" % "0.11.0.1" exclude("org.slf4j","slf4j-log4j12") exclude("log4j", "log4j")
    )
  )

lazy val kafka10 = project.in(file("kafka-0.10.x"))
  .settings(sharedSettings)
  .settings(commonDependencies)
  .settings(mimaSettings("monix-kafka-10"))
  .settings(
    name := "monix-kafka-10",
<<<<<<< HEAD
    scalaVersion := "2.12.4",
    crossScalaVersions := Seq("2.11.11", "2.12.4"),
=======
>>>>>>> 34e3556c
    libraryDependencies ++= Seq(
      "org.apache.kafka" %  "kafka-clients" % "0.10.2.1" exclude("org.slf4j","slf4j-log4j12") exclude("log4j", "log4j")
    )
  )

lazy val kafka9 = project.in(file("kafka-0.9.x"))
  .settings(sharedSettings)
  .settings(commonDependencies)
  .settings(mimaSettings("monix-kafka-9"))
  .settings(
    name := "monix-kafka-9",
<<<<<<< HEAD
    scalaVersion := "2.12.4",
    crossScalaVersions := Seq("2.11.11", "2.12.4"),
=======
>>>>>>> 34e3556c
    libraryDependencies ++= Seq(
      "org.apache.kafka" %  "kafka-clients" % "0.9.0.1" exclude("org.slf4j","slf4j-log4j12") exclude("log4j", "log4j")
    )
  )

//------------- For Release

useGpg := true
enablePlugins(GitVersioning)

/* The BaseVersion setting represents the previously released version. */
git.baseVersion := "0.14"

val ReleaseTag = """^v(\d+\.\d+\.\d+(?:[-.]\w+)?)$""".r
git.gitTagToVersionNumber := {
  case ReleaseTag(v) => Some(v)
  case _ => None
}

git.formattedShaVersion := {
  val suffix = git.makeUncommittedSignifierSuffix(git.gitUncommittedChanges.value, git.uncommittedSignifier.value)

  git.gitHeadCommit.value map { _.substring(0, 7) } map { sha =>
    git.baseVersion.value + "-" + sha + suffix
  }
}<|MERGE_RESOLUTION|>--- conflicted
+++ resolved
@@ -141,7 +141,7 @@
   usePgpKeyHex("2673B174C4071B0E"),
 
   publishMavenStyle := true,
-  
+
   publishTo := {
     val nexus = "https://oss.sonatype.org/"
     if (isSnapshot.value)
@@ -199,8 +199,7 @@
 lazy val monixKafka = project.in(file("."))
   .settings(sharedSettings)
   .settings(doNotPublishArtifact)
-<<<<<<< HEAD
-  .aggregate(kafka1x, kafka11, kafka10, kafka9, kafka8)
+  .aggregate(kafka1x, kafka11, kafka10, kafka9)
 
 lazy val kafka1x = project.in(file("kafka-1.0.x"))
   .enablePlugins(CrossPerProjectPlugin)
@@ -214,20 +213,12 @@
       "org.apache.kafka" %  "kafka-clients" % "1.0.0" exclude("org.slf4j","slf4j-log4j12") exclude("log4j", "log4j")
     )
   )
-=======
-  .aggregate(kafka11, kafka10, kafka9)
->>>>>>> 34e3556c
 
 lazy val kafka11 = project.in(file("kafka-0.11.x"))
   .settings(sharedSettings)
   .settings(commonDependencies)
   .settings(
     name := "monix-kafka-11",
-<<<<<<< HEAD
-    scalaVersion := "2.12.4",
-    crossScalaVersions := Seq("2.11.11", "2.12.4"),
-=======
->>>>>>> 34e3556c
     libraryDependencies ++= Seq(
       "org.apache.kafka" %  "kafka-clients" % "0.11.0.1" exclude("org.slf4j","slf4j-log4j12") exclude("log4j", "log4j")
     )
@@ -239,11 +230,6 @@
   .settings(mimaSettings("monix-kafka-10"))
   .settings(
     name := "monix-kafka-10",
-<<<<<<< HEAD
-    scalaVersion := "2.12.4",
-    crossScalaVersions := Seq("2.11.11", "2.12.4"),
-=======
->>>>>>> 34e3556c
     libraryDependencies ++= Seq(
       "org.apache.kafka" %  "kafka-clients" % "0.10.2.1" exclude("org.slf4j","slf4j-log4j12") exclude("log4j", "log4j")
     )
@@ -255,11 +241,6 @@
   .settings(mimaSettings("monix-kafka-9"))
   .settings(
     name := "monix-kafka-9",
-<<<<<<< HEAD
-    scalaVersion := "2.12.4",
-    crossScalaVersions := Seq("2.11.11", "2.12.4"),
-=======
->>>>>>> 34e3556c
     libraryDependencies ++= Seq(
       "org.apache.kafka" %  "kafka-clients" % "0.9.0.1" exclude("org.slf4j","slf4j-log4j12") exclude("log4j", "log4j")
     )
